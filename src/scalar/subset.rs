--- conflicted
+++ resolved
@@ -3,18 +3,11 @@
 use num::Zero;
 use num_complex::Complex;
 
-<<<<<<< HEAD
 /// Nested sets and conversions between them (using an injective mapping).
 ///
 /// Useful to work with substructures. In generic code, it is preferable to use `SupersetOf`
-/// as trait bound whenever possible instead of `SubsetOf` (because SupersetOf is automatically
+/// as trait bound whenever possible instead of `SubsetOf` (because `SupersetOf` is automatically
 /// implemented whenever `SubsetOf` is).
-=======
-/// Nested sets and conversions between them (using an injective mapping). Useful to work with
-/// substructures. In generic code, it is preferable to use `SupersetOf` as trait bound whenever
-/// possible instead of `SubsetOf` (because `SupersetOf` is automatically implemented whenever
-/// `SubsetOf` is).
->>>>>>> 5beea0ec
 ///
 /// The notion of "nested sets" is very broad and applies to what the types are _supposed to
 /// represent_, independently from their actual implementation details and limitations. For
